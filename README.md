--- conflicted
+++ resolved
@@ -3,38 +3,44 @@
 This is repo keeps examples with description modern principles, patterns.
 
 ## Solid
-###SRP - Single responsibility principle
+
+In computer programming, SOLID (single responsibility, open-closed, Liskov substitution, interface segregation and dependency inversion) is a mnemonic acronym introduced by Michael Feathers for the "first five principles" named by Robert C. Martin in the early 2000s that stands for five basic principles of object-oriented programming and design. The intention is that these principles, when applied together, will make it more likely that a programmer will create a system that is easy to maintain and extend over time. The principles of SOLID are guidelines that can be applied while working on software to remove code smells by causing the programmer to refactor the software's source code until it is both legible and extensible. It is part of an overall strategy of agile and Adaptive Software Development.
+
+####SRP - Single responsibility principle
 A class should have only a single responsibility.
  
 Every class should have a single responsibility, and that responsibility should be entirely encapsulated.
 All its services should be narrowly aligned with that responsibility, this embrace the high cohesion.
+
+[See example] (https://github.com/evncom/ruby.fundamental/blob/master/solid/single_responsibility.rb)
      
-###OCP - Open/closed principle
+####OCP - Open/closed principle
 Software entities should be open for extension, but closed for modification.
 That is, such an entity can allow its behaviour to be extended without modifying its source code.
+
+[See example] (https://github.com/evncom/ruby.fundamental/blob/master/solid/open_close.rb)
  
-###LSP - Liskov substitution principle
+####LSP - Liskov substitution principle
 Objects in a program should be replaceable with instances of their subtypes without altering the correctness of that program.
 
 It states that, in a computer program, if S is a subtype of T, then objects of type T may be replaced with objects of type S (i.e., objects of type S may substitute objects of type T) without altering any of the desirable properties of that program (correctness, task performed, etc.)
 
-###ISP - Interface segregation principle
+[See example] (https://github.com/evncom/ruby.fundamental/blob/master/solid/liskov_substitution.rb)
+
+####ISP - Interface segregation principle
 Many client-specific interfaces are better than one general-purpose interface.
 
 States that no client should be forced to depend on methods it does not use.
 ISP splits interfaces which are very large into smaller and more specific ones so that clients will only have to know about the methods that are of interest to them. Such shrunken interfaces are also called role interfaces. 
 ISP is intended to keep a system decoupled and thus easier to refactor, change, and redeploy.
 
-###DIP - Dependency inversion principle
+[See example] (https://github.com/evncom/ruby.fundamental/blob/master/solid/interface_segregation.rb)
+
+####DIP - Dependency inversion principle
 One should Depend upon Abstractions, Do not depend upon concretions.
 
 Refers to a specific form of decoupling software modules. When following this principle, the conventional dependency relationships established from high-level, policy-setting modules to low-level, dependency modules are inverted (i.e. reversed), thus rendering high-level modules independent of the low-level module implementation details. 
 
-<<<<<<< HEAD
-Code and articles ware taken from this resources:
-
-[https://gist.github.com/khusnetdinov/9d8f50fdcaab197871b31578f2e14d5d] (https://gist.github.com/khusnetdinov/9d8f50fdcaab197871b31578f2e14d5d) 
-=======
 ####Code and articles were taken from resources:
 
 * [https://gist.github.com/khusnetdinov/9d8f50fdcaab197871b31578f2e14d5d] (https://gist.github.com/khusnetdinov/9d8f50fdcaab197871b31578f2e14d5d) 
@@ -99,18 +105,12 @@
   Don’t memoize to class variables or class instance variables. If you need to memoize something on the class level, use thread local variables (Thread.current[:baz]) instead. Be aware, though, that it is still kind of a global variable. So while it’s thread-safe, it still might not be good coding practice.
 
 [See example] (https://github.com/evncom/ruby.fundamental/blob/master/threads/rails.rb)
->>>>>>> 77765c16
 
-[https://robots.thoughtbot.com/back-to-basics-solid] (https://robots.thoughtbot.com/back-to-basics-solid) 
+#### Code and articles were taken from resources:
 
-<<<<<<< HEAD
-[https://subvisual.co/blog/posts/19-solid-principles-in-ruby] (https://subvisual.co/blog/posts/19-solid-principles-in-ruby) 
-=======
 * [http://www.jstorimer.com/blogs/workingwithcode/8085491-nobody-understands-the-gil] (http://www.jstorimer.com/blogs/workingwithcode/8085491-nobody-understands-the-gil)
 
 * [https://en.wikipedia.org/wiki/Global_interpreter_lock] (https://en.wikipedia.org/wiki/Global_interpreter_lock)
 
 * [http://www.csinaction.com/2014/10/10/multithreading-in-the-mri-ruby-interpreter/] (http://www.csinaction.com/2014/10/10/multithreading-in-the-mri-ruby-interpreter/)
->>>>>>> 77765c16
 
-[http://blog.siyelo.com/solid-principles-in-ruby/] (http://blog.siyelo.com/solid-principles-in-ruby/) 